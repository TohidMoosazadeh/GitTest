<<<<<<< HEAD
I have added a note here. This time I am here in master branch
=======
I have added a note here. This time I am here.
>>>>>>> 073baa36
import logging
import threading
import time
import usb.core
import socket
from queue import Queue, Empty
import sqlite3
import json
import requests
from flask import Flask, jsonify
from typing import Optional
import socket
import math
import numpy as np
import os

# Global variables
client_socket = None
unsent_data = []
data_queue = Queue()  # Queue for incoming data

VENDOR_ID = 0x2291
PRODUCT_ID = 0x0110
ENDPOINT_OUT = 0x01
ENDPOINT_IN = 0x81

SOCKET_HOST = '192.168.1.12'
SOCKET_PORT = 12345
FLASK_URL = 'http://192.168.1.12:5000/state'
LOG_FILE = 'device_reader.log'
PARAMS_FILE_PATH = 'last_parameters.json'

MAX_RETRIES = 5
TIMEOUT = 20000

app = Flask(__name__)
data_queue = Queue()
database_paths = {}
unsent_data = []

client_socket = None
sensor_state = False
connected = True
state_lock = threading.Lock()
THRESHOLD_DB_DEFAULT = 25

if os.path.exists(LOG_FILE):
    os.remove(LOG_FILE)
    logging.basicConfig(level=logging.DEBUG,
                       format='%(asctime)s - %(levelname)s - %(message)s',
                    handlers=[logging.FileHandler(LOG_FILE), logging.StreamHandler()])

def stop_acquisition(dev):
    """Stop data acquisition from the device."""
    try:
        logging.info("Attempting to stop acquisition...")
        dev.write(ENDPOINT_OUT, b'stop_acq\n')
        logging.info("Acquisition stop command sent.")
    except usb.core.USBError as e:
        logging.error(f"Error sending stop_acq command: {e}")
    except Exception as e:
        logging.error(f"Unexpected error while stopping acquisition: {e}")

def save_unsent_data():
    """Save unsent data to a JSON file."""
    global unsent_data
    try:
        with open('unsent_data.txt', 'w') as f:
            json.dump(unsent_data, f)
            logging.info("Unsent data saved successfully.")
    except Exception as e:
        logging.error(f"Error saving unsent data: {e}")

def send_data(timestamped_data: tuple) -> bool:
    global connected, client_socket

    if client_socket is None or not client_socket.connected:
        client_socket = connect_to_gateway()
        if client_socket is None:
            logging.error("Failed to connect to gateway. Data will be queued.")
            return False

    timestamp, data = timestamped_data
    try:
        formatted_data = f"{data}\n"
        logging.info(f"{formatted_data}send")

        client_socket.sendall(formatted_data.encode('utf-8'))
        logging.debug(f"Data sent successfully: {formatted_data.strip()}")
        connected = True
        return True
    except (BrokenPipeError, socket.error) as e:
        logging.error(f"Failed to send data: {e}")
        connected = False
        client_socket = None  # Close the socket to initiate reconnection

        # Add data to unsent queue or persistent storage
        unsent_data.append(timestamped_data)
        save_unsent_data()

        return False  

def format_row_for_sending(processed_data: tuple) -> str:
    """Format processed data for sending."""
    timestamp, T, A, amplitude_db, rise_time, duration, counts, energy, rms, TRAI, flags = processed_data
    file_name = os.path.basename(database_paths['pridb'])
    channel = 1  # Assuming single channel, adjust if needed

    formatted_data = f"{file_name} {channel} {A} {counts} {duration} {rise_time} {rms} {energy} {timestamp} {amplitude_db}"
    return  formatted_data  # Using the default threshold, adjust if needed

def save_to_database(db_path: str, table_name: str, **kwargs) -> None:
    """Save data to the specified SQLite database table."""
    try:
        with sqlite3.connect(db_path) as conn:
            cursor = conn.cursor()
            
            # Get the column names of the table
            cursor.execute(f"PRAGMA table_info({table_name})")
            table_columns = set(row[1] for row in cursor.fetchall())
            
            # Filter out kwargs that don't match table columns
            valid_kwargs = {k: v for k, v in kwargs.items() if k in table_columns}
            
            if not valid_kwargs:
                logging.warning(f"No valid columns to insert into {table_name}. Data: {kwargs}")
                return
            
            placeholders = ', '.join(['?'] * len(valid_kwargs))
            columns = ', '.join(valid_kwargs.keys())
            cursor.execute(f'INSERT INTO {table_name} ({columns}) VALUES ({placeholders})', list(valid_kwargs.values()))
            logging.debug(f"Saved data to {table_name}: {valid_kwargs}")
    except sqlite3.Error as e:
        logging.error(f"Error saving data to {table_name}: {e}")

def initialize_device(freq, threshold, dev, parameters) -> bool:
    """Initialize the USB device with specific settings."""
    decimation_value = {2000: 1, 1000: 2, 500: 4, 200: 8}.get(freq, 0)

    low_filter = parameters.get("low_filter", 0)
    high_filter = parameters.get("high_filter", 0)
    ddt = parameters.get("ddt", 0)
    pritrigger = parameters.get("pritrigger", 0)

    commands = [
        b'stop_acq\n',
        f'set_filter {low_filter} {high_filter} 4\n'.encode(),
        b'set_cont 0\n',
        f'set_thr {10 ** (threshold / 20):.2f}\n'.encode(),
        f'set_ddt {ddt}\n'.encode(),
        b'set_status_interval 1000.0\n',
        f'set_tr_enabled {1 if decimation_value > 0 else 0}\n'.encode(),
        f'set_tr_decimation {decimation_value}\n'.encode(),
        f'set_tr_pre_trig {pritrigger}\n'.encode(),
        b'set_tr_post_dur 64\n',
        b'set_cct_interval 0.00\n',
        b'start_acq\n',
    ]

    success = True
    try:
        for command in commands:
            for attempt in range(3):
                try:
                    dev.write(ENDPOINT_OUT, command)
                    time.sleep(0.1)
                    break  # Break out of the retry loop on success
                except usb.core.USBError as e:
                    if e.errno == 110:  # Timeout error
                        logging.warning(f"Timeout for command {command.strip()}. Retrying...")
                        time.sleep(1)
                    else:
                        logging.error(f"USBError occurred: {e}")
                        success = False
                        break  # Exit the retry loop on non-timeout errors
            else:  # This else corresponds to the for attempt loop
                logging.error(f"Failed to execute command {command.strip()} after 3 attempts")
                success = False

        if success:
            logging.info("Device initialized successfully.")
        return success
    except usb.core.USBError as e:
        logging.error(f"Error initializing device: {e}")
        return False

def process_chunk(chunk: dict, ae_db_path: str, tradb_path: str, threshold_microvolt: float) -> Optional[tuple]:
    try:
        logging.debug(f"Processing chunk: {chunk}")
        logging.debug(f"ae_db_path: {ae_db_path}, tradb_path: {tradb_path}, threshold_microvolt: {threshold_microvolt}")

        # Check if ae_db_path and tradb_path are set correctly
        if not ae_db_path or not tradb_path:
            logging.error("Database paths are not set properly.")
            return None

        timestamp = int(time.time() * 1000)

        for key, value in chunk.items():
            logging.debug(f"Processing key: {key}, value: {value}")
            if key.startswith('H '):
                parts = value.split()
                if len(parts) < 9:
                    logging.warning(f"Insufficient data in chunk: {parts}")
                    continue
                
                try:
                    # Extract values from parts
                    data = {part.split('=')[0]: part.split('=')[1] for part in parts[1:]}
                    T = int(data['T'])
                    A = int(data['A'])
                    R = int(data['R'])
                    D = int(data['D'])
                    C = int(data['C'])
                    E = float(data['E'])
                    TRAI = int(data['TRAI'])
                    flags = int(data['flags'])

                    logging.debug(f"Extracted values: T={T}, A={A}, R={R}, D={D}, C={C}, E={E}, TRAI={TRAI}, flags={flags}")

                    amplitude_db = 20 * math.log10(3.51 * A)
                    energy = E * (10**-4) * (3.51 ** 2) * 0.5
                    T *= 10**-6 / 2
                    rise_time = R * 10**-6 / 2
                    duration = D * 10**-6 / 2
                    counts = C
                    rms = (10**-6) * np.sqrt((1 / duration) * energy * (10**-6)) if duration > 0 else 0
                    
                    logging.debug(f"Calculated values: amplitude_db={amplitude_db}, energy={energy}, T={T}, rise_time={rise_time}, duration={duration}, counts={counts}, rms={rms}")

                    # Save to ae_db
                    save_to_database(ae_db_path, 'ae_data', 
                                     timestamp=timestamp, T=T, amplitude=A,
                                     amplitude_db=amplitude_db,
                                     rise_time=rise_time, duration=duration,
                                     counts=counts, energy=energy,
                                     rms=rms, TRAI=TRAI, flags=flags)

                    return (timestamp, T, A, amplitude_db, rise_time, duration, counts, energy, rms, TRAI, flags)

                except (ValueError, KeyError) as e:
                    logging.error(f"Error processing H data: {e}")
            
            elif key.startswith('TR '):
                tr_data = parse_tr_data(value.encode())
                if tr_data['T'] is not None:
                    save_to_database(tradb_path, 'tr_data',
                                     trai=tr_data['TRAI'],
                                     t=tr_data['T'],
                                     ns=tr_data['NS'],
                                     data=tr_data['DATA'])
                    logging.debug(f"Saved TR data: {tr_data}")

    except Exception as e:
        logging.error(f"Error in process_chunk: {e}")  
    return None

def db_to_microvolts(db: float) -> float:
    """Convert decibels to microvolts."""
    return 10 ** (db / 20)

def load_unsent_data():
    """Load unsent data from a JSON file."""
    global unsent_data
    unsent_data = []  # Initialize unsent_data to an empty list
    try:
        with open('unsent_data.txt', 'r') as f:
            unsent_data = json.load(f)
            logging.info(f"{unsent_data}")
            logging.info(f"{type(unsent_data)} type json")
            if unsent_data is None:
                unsent_data = []
                logging.info(f"{type(unsent_data)} type json")

            logging.info("Unsent data loaded successfully.")
    except FileNotFoundError:
        logging.warning("No unsent data file found. Starting with an empty list.")
    except Exception as e:
        logging.error(f"Error loading unsent data: {e}")

def save_last_parameters(parameters):
    """Save the last known parameters to a JSON file."""
    global PARAMS_FILE_PATH
    try:
        with open(PARAMS_FILE_PATH, 'w') as f:
            json.dump(parameters, f)
        logging.info("Last known parameters saved successfully.")
    except Exception as e:
        logging.error(f"Error saving last known parameters: {e}")

def get_parameters_from_flask(max_retries=5, retry_delay=5):
    """Get parameters from the Flask application with retry mechanism."""
    global last_known_parameters  # Access the global variable for last known parameters

    for attempt in range(max_retries):
        try:
            response = requests.get(FLASK_URL, timeout=10)
            if response.status_code == 200:
                data = response.json()
                logging.info(f"Received parameters: {data}")

                # Save the last known parameters
                save_last_parameters(data)
                last_known_parameters = data  # Update global variable
                return data
            else:
                logging.error(f"Failed to get parameters: {response.status_code} {response.text}")
        except requests.RequestException as e:
            logging.error(f"Error getting parameters (attempt {attempt + 1}/{max_retries}): {e}")

        if attempt < max_retries - 1:
            logging.info(f"Retrying in {retry_delay} seconds...")
            time.sleep(retry_delay)

    # If all attempts fail, load last known parameters
    if last_known_parameters is not None:
        logging.info("Using last known parameters due to connection issues.")
        return last_known_parameters
    else:
        logging.error("Max retries exceeded. Unable to get parameters from Flask server and no last known parameters available.")
        return None
    
def read_data(dev, stop_event, data_queue, command) -> None:
    """Read data from the USB device and put it in the queue."""
    buffer = ""
    while not stop_event.is_set():
        for attempt in range(MAX_RETRIES):
            try:
                dev.write(ENDPOINT_OUT, command)
                raw_data = dev.read(ENDPOINT_IN, 512, TIMEOUT)
                if raw_data:
                    data_string = raw_data.tobytes().decode('utf-8', errors='ignore')
                    logging.debug(f"Raw data received: {data_string}")

                    buffer += data_string
                    lines = buffer.split('\n')
                    buffer = lines.pop()  # Keep the last incomplete line in the buffer

                    data_dict = {}
                    for line in lines:
                          if line.startswith('H T='):
                            data_dict['H T='] = line.strip()
                          elif line.startswith('H '):
                            data_dict['H'] = line[2:].strip()  # Remove 'H ' prefix
                          elif line.startswith('S temp='):
                               data_dict['S temp='] = line.strip()

                    if data_dict:
                        logging.debug(f"Parsed data: {data_dict}")
                        data_queue.put(data_dict)
                        logging.debug("data put")
                    else:
                        logging.warning("No valid data parsed from complete lines.")

                    break
                else:
                    logging.warning("No data received from USB device.")
            except usb.core.USBError as e:
                if e.errno == 110:
                    logging.warning("Timeout occurred, resetting device...")
                    dev.reset()
                    time.sleep(2)
                    continue
                else:
                    logging.error(f"USB error: {e}")
                    break
        else:
            logging.warning("Failed to read data after retries.")
        time.sleep(0.1)  # Shorter sleep to reduce latency

def resend_unsent_data() -> None:
    """Resend any unsent telemetry data."""
    global unsent_data  # Access the global list of unsent data

    # Iterate over a copy of the unsent_data list to avoid modifying it while iterating
    for entry in unsent_data[:]:
        timestamp, formatted_data = entry  # Unpack the entry tuple
        if send_data_without_ack((timestamp, formatted_data)):  # Attempt to send without waiting for ACK
            logging.info(f"Successfully resent queued data: {formatted_data}")
            unsent_data.remove(entry)  # Remove successfully sent entry from the list
        else:
            logging.warning(f"Failed to resend queued data: {formatted_data}")

def process_data_from_queue(stop_event: threading.Event) -> None:
    """Process data from the queue and send it to the gateway."""
    global unsent_data , client_socket
    database_paths = {
        'pridb': '/home/hp/najari/lib/python3.11/site-packages/test.pridb',
        'tradb': '/home/hp/najari/lib/python3.11/site-packages/test.tradb'
    }

    while not stop_event.is_set():  # Check if stop_event is set
        try:
            chunk = data_queue.get(timeout=1)  # Timeout to avoid blocking indefinitely
            logging.info(f"Chunk received for processing: {chunk}")

            # Attempt to get parameters from Flask
            parameters = get_parameters_from_flask()  # Fetch parameters from Flask
            if parameters is None:
                parameters = load_last_parameters()  # Load last known parameters if Flask is down

            if parameters and parameters.get('sensor_state', False):
                threshold_db = parameters.get('threshold', THRESHOLD_DB_DEFAULT)
                threshold_microvolt = db_to_microvolts(threshold_db)

                if isinstance(chunk, dict):
                    logging.info("Processing chunk...")
                    processed_data = process_chunk(chunk, database_paths['pridb'], database_paths['tradb'], threshold_microvolt)

                    if processed_data is None:
                        logging.warning("process_chunk returned None. Skipping this chunk.")
                        continue  # Skip to the next iteration

                    timestamp = int(time.time() * 1000)  # Get current timestamp
                    formatted_data = format_row_for_sending(processed_data)

                    if not send_data((timestamp, formatted_data)):
                        unsent_data.append((timestamp, formatted_data))  # Buffer unsent data
                        save_unsent_data()  # Save updated list of unsent data
                        logging.warning(f"Failed to send data. Added to unsent data: {formatted_data}")
                        if not connected:
                            logging.info(f"Old client socket {client_socket}")
                            client_socket = connect_to_gateway()  # Attempt to reconnect
                            logging.info(f"New client socket {client_socket}")
                else:
                    logging.error(f"Unexpected chunk type: {type(chunk)}")
            else:
                logging.warning("Sensor is not active. Skipping processing.")

            # Resend any unsent data after processing
            resend_unsent_data()

        except Empty:
            logging.debug("No data available in queue.")
            continue  # If no new chunk is available, continue the loop

        except Exception as e:
            logging.error(f"Error processing chunk: {e}")
            continue  # Continue to the next iteration

def monitor_flask_parameters(stop_event):
    """Monitor parameters from the Flask application and update device state."""
    global sensor_state, database_paths
    last_known_parameters = load_last_parameters()  # Load initial parameters

    # Initialize database paths only once
    initialized_database_paths = False

    while not stop_event.is_set():
        try:
            # Attempt to get parameters from Flask without blocking
            parameters = get_parameters_from_flask()
            if parameters:
                save_last_parameters(parameters)
                last_known_parameters = parameters

                # Set database paths based on received parameters only once
                if not initialized_database_paths:
                    file_name = parameters.get('filename', 'data')
                    database_paths['pridb'] = f'/home/hp/najari/lib/python3.11/site-packages/{file_name}.pridb'
                    database_paths['tradb'] = f'/home/hp/najari/lib/python3.11/site-packages/{file_name}.tradb'
                    logging.info(f"Setting database paths: pridb={database_paths['pridb']}, tradb={database_paths['tradb']}")
                    initialized_database_paths = True  # Mark as initialized

            elif last_known_parameters:
                logging.warning("Using last known parameters due to connection issues.")
                parameters = last_known_parameters
            else:
                logging.error("No parameters available. Skipping device update.")
                time.sleep(5)  # Wait before retrying
                continue

            # Update device state based on received parameters
            with state_lock:
                new_sensor_state = parameters.get('sensor_state', sensor_state)
                if new_sensor_state != sensor_state:
                    sensor_state = new_sensor_state
                    logging.info(f"Updated sensor state: {sensor_state}")
                    if sensor_state:
                        #activate_sensor_for_duration(dev, duration=300)
                        setup_database(database_paths['pridb'], database_paths['tradb'])
                        if initialize_device(parameters.get('freq', 1000),
                                             parameters.get('threshold', THRESHOLD_DB_DEFAULT),
                                             dev,
                                             parameters):
                            logging.info("Device initialized successfully.")

        except Exception as e:
            logging.error(f"Error monitoring Flask parameters: {e}")
            time.sleep(5)  # Wait before retrying

def load_last_parameters():
    """Load the last known parameters from a JSON file."""
    global last_known_parameters, PARAMS_FILE_PATH
    try:
        with open(PARAMS_FILE_PATH, 'r') as f:
            last_known_parameters = json.load(f)
        logging.info("Last known parameters loaded successfully.")
    except FileNotFoundError:
        logging.warning("No previous parameter file found. Starting with empty parameters.")
        last_known_parameters = None
    except Exception as e:
        logging.error(f"Error loading last known parameters: {e}")

def connect_to_gateway(max_retries=5, retry_delay=5):
    global client_socket

    for attempt in range(max_retries):
        try:
            client_socket = socket.socket(socket.AF_INET, socket.SOCK_STREAM)
            client_socket.settimeout(10)  # Set a timeout for the connection attempt
            client_socket.connect((SOCKET_HOST, SOCKET_PORT))
            logging.info("Connected to the gateway.")
            return client_socket
        except (socket.timeout, socket.error, ConnectionRefusedError) as e:
            logging.warning(f"Connection to gateway failed (attempt {attempt + 1}/{max_retries}): {e}. Retrying in {retry_delay} seconds...")
            time.sleep(retry_delay)

    logging.error("Failed to connect to gateway after multiple attempts.")
    return None
    
def detach_kernel_driver(dev) -> None:
    """Detach the kernel driver from the USB device if active."""
    try:
        if dev.is_kernel_driver_active(0):
            dev.detach_kernel_driver(0)
        usb.util.dispose_resources(dev)
        logging.info("Kernel driver detached from the USB device.")
    except Exception as e:
        logging.error(f"Error detaching kernel driver: {e}")

def setup_database(ae_db_path: str, tradb_path: str) -> None:
    """Setup the SQLite databases for storing data."""
    try:
        with sqlite3.connect(ae_db_path) as ae_conn, sqlite3.connect(tradb_path) as tr_conn:
            ae_conn.execute("DROP TABLE IF EXISTS ae_data;")
            ae_conn.execute('''CREATE TABLE IF NOT EXISTS ae_data (
                id INTEGER PRIMARY KEY AUTOINCREMENT,
                timestamp INTEGER,
                T REAL,
                amplitude REAL,
                amplitude_db REAL,
                rise_time REAL,
                duration REAL,
                counts INTEGER,
                energy REAL,
                rms REAL,
                TRAI INTEGER,
                flags INTEGER
            )''')
            tr_conn.execute("DROP TABLE IF EXISTS tr_data;")
            tr_conn.execute('''CREATE TABLE IF NOT EXISTS tr_data (
                id INTEGER PRIMARY KEY AUTOINCREMENT,
                trai INTEGER,
                t REAL,
                ns INTEGER,
                data TEXT
            )''')
        logging.info(f"Databases setup complete. AE: {ae_db_path}, TR: {tradb_path}")
    except sqlite3.Error as e:
        logging.error(f"SQLite error during database setup: {e}")

def main():
    """Main function to initialize everything and start threads."""
    global client_socket

    database_paths = {
        'pridb': '/home/hp/najari/lib/python3.11/site-packages/test.pridb',
        'tradb': '/home/hp/najari/lib/python3.11/site-packages/test.tradb'
    }

    setup_database(database_paths['pridb'], database_paths['tradb'])

    dev = usb.core.find(idVendor=VENDOR_ID, idProduct=PRODUCT_ID)
    if dev is None:
        raise ValueError("Device not found.")

    detach_kernel_driver(dev)
    dev.set_configuration()
    logging.info("USB device initialized.")

    stop_event = threading.Event()  # Create a stop event

    load_last_parameters()  # Load any previously saved parameters
    
    client_socket = connect_to_gateway()

    try:
        # Start threads with stop_event passed as an argument
        flask_monitor_thread = threading.Thread(target=monitor_flask_parameters, args=(stop_event,))
        flask_app_thread = threading.Thread(target=lambda: app.run(host='0.0.0.0', port=5000))
        data_processing_thread = threading.Thread(target=process_data_from_queue, args=(stop_event,))
        read_data_thread = threading.Thread(target=read_data, args=(dev, stop_event, data_queue, b'get_ae_data\n'))

        threads = [flask_monitor_thread, flask_app_thread, read_data_thread, data_processing_thread]

        for thread in threads:
            thread.daemon = True  # Allow threads to exit when the main program exits
            thread.start()

       # start_sending_unsent_data()  # Start sending unsent data
        
        while True:
            time.sleep(5)  # Main loop can handle other tasks or checks

    except KeyboardInterrupt:
        logging.info("Keyboard interrupt received. Shutting down...")
    
    finally:
        stop_event.set()  # Signal all threads to stop
        for thread in threads:
            thread.join(timeout=5)  # Give threads time to finish
        if client_socket:
            client_socket.close()
        logging.info("Main function terminated gracefully.")<|MERGE_RESOLUTION|>--- conflicted
+++ resolved
@@ -1,8 +1,4 @@
-<<<<<<< HEAD
-I have added a note here. This time I am here in master branch
-=======
 I have added a note here. This time I am here.
->>>>>>> 073baa36
 import logging
 import threading
 import time
